"""Registry API v2 Client - Async Docker Registry API v2 client with tar file utilities."""

<<<<<<< HEAD
__version__ = "1.1.0"
__author__ = "Kang Hee Yong"
__email__ = "cagojeiger@naver.com"
=======
__version__ = "1.1.1"
__author__ = "Your Name"
__email__ = "your.email@example.com"
>>>>>>> c9f863d3

# Exceptions
# Core types for advanced usage
from .core.types import BlobInfo, ManifestInfo, RegistryConfig
from .exceptions import (
    RegistryError,
    TarReadError,
    ValidationError,
)

# Legacy models (kept for tar inspection)
from .models import ImageConfig, ImageInspect, LayerInfo

# Main Async API
from .push import (
    check_registry_connectivity,
    push_docker_tar,
    push_docker_tar_with_all_original_tags,
    push_docker_tar_with_original_tags,
)
from .registry import (
    delete_image,
    delete_image_by_digest,
    get_image_info,
    get_manifest,
    list_repositories,
    list_tags,
)
from .tar.tags import extract_original_tags, get_primary_tag, parse_repository_tag

# Utilities (sync, for tar file operations)
from .utils import get_tar_manifest, inspect_docker_tar, validate_docker_tar

__all__ = [
    # Exceptions
    "RegistryError",
    "TarReadError",
    "ValidationError",
    # Models
    "ImageConfig",
    "ImageInspect",
    "LayerInfo",
    # Utilities (sync)
    "validate_docker_tar",
    "get_tar_manifest",
    "inspect_docker_tar",
    "extract_original_tags",
    "parse_repository_tag",
    "get_primary_tag",
    # Main Async API
    "check_registry_connectivity",
    "push_docker_tar",
    "push_docker_tar_with_original_tags",
    "push_docker_tar_with_all_original_tags",
    "list_repositories",
    "list_tags",
    "get_manifest",
    "get_image_info",
    "delete_image",
    "delete_image_by_digest",
    # Core types
    "RegistryConfig",
    "BlobInfo",
    "ManifestInfo",
]<|MERGE_RESOLUTION|>--- conflicted
+++ resolved
@@ -1,14 +1,8 @@
 """Registry API v2 Client - Async Docker Registry API v2 client with tar file utilities."""
 
-<<<<<<< HEAD
-__version__ = "1.1.0"
+__version__ = "1.1.1"
 __author__ = "Kang Hee Yong"
 __email__ = "cagojeiger@naver.com"
-=======
-__version__ = "1.1.1"
-__author__ = "Your Name"
-__email__ = "your.email@example.com"
->>>>>>> c9f863d3
 
 # Exceptions
 # Core types for advanced usage
