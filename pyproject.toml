--- conflicted
+++ resolved
@@ -1,10 +1,6 @@
 [project]
 name = "registry-api-v2-client"
-<<<<<<< HEAD
-version = "1.1.0"
-=======
 version = "1.1.1"
->>>>>>> c9f863d3
 description = "Docker Registry API v2 client with tar file utilities"
 readme = "README.md"
 authors = [
